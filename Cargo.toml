--- conflicted
+++ resolved
@@ -1,10 +1,6 @@
 [package]
 name = "embedded-spi"
-<<<<<<< HEAD
 description = "Rust embedded driver helper package"
-=======
-description = "Rust embedded driver helper package (new releases at spi-hal)"
->>>>>>> a31c964f
 repository = "https://github.com/ryankurte/rust-spi-hal"
 version = "0.6.2"
 authors = ["Ryan Kurte <ryankurte@gmail.com>"]
@@ -21,7 +17,7 @@
 default = [ "mock", "hal", "hal-cp2130", "hal-linux" ]
 
 [dependencies]
-embedded-hal = { version = "0.2.3", features = ["unproven"] }
+embedded-hal = { version = "1.0.0-alpha.0" }
 linux-embedded-hal = { version = "0.3.0", optional = true }
 libc = { version = "0.2.54", optional = true }
 log = "0.4.6"
@@ -29,21 +25,9 @@
 toml = { version = "0.5.1", optional = true }
 structopt = { version = "0.3.11", optional = true }
 simplelog = { version = "0.5.3", optional = true }
-driver-cp2130 = { version = "0.3.1", optional = true }
+driver-cp2130 = { version = "1.0.0-alpha.0", optional = true, features = ["transactional"] }
 
 
 [patch.crates-io]
-<<<<<<< HEAD
 embedded-hal = { git = "https://github.com/ryankurte/embedded-hal", branch = "feature/spi-transactions" }
-linux-embedded-hal = { git = "https://github.com/ryankurte/linux-embedded-hal.git", branch = "feature/spi-transactions" }
-driver-cp2130 = { git = "https://github.com/ryankurte/rust-driver-cp2130", branch = "master" }
-=======
-#embedded-hal = { git = "https://github.com/ryankurte/embedded-hal", branch = "feature/spi-transactions" }
-#linux-embedded-hal = { git = "https://github.com/ryankurte/linux-embedded-hal.git", branch = "feature/spi-transactions" }
-#driver-cp2130 = { git = "https://github.com/ryankurte/rust-driver-cp2130", branch = "master" }
->>>>>>> a31c964f
-
-
-#driver-cp2130 = { path = "../rust-driver-cp2130", optional=true }
-#embedded-hal = { path = "../embedded-hal" }
-#linux-embedded-hal = { path = "../linux-embedded-hal" }+linux-embedded-hal = { git = "https://github.com/ryankurte/linux-embedded-hal.git", branch = "feature/spi-transactions" }